--- conflicted
+++ resolved
@@ -40,22 +40,14 @@
       with:
         python-version: '3.9'
     - name: Build and test including remote checks (3.9) mypy
-<<<<<<< HEAD
-      if:  (matrix.os == 'macos-12') && ((github.event_name == 'pull_request' &&  github.event.pull_request.head.repo.full_name == github.repository) || github.event_name == 'release' || contains(github.ref, 'refs/heads/wheel') || github.event_name == 'push'  || github.event_name == 'schedule')
-=======
-      if:  (matrix.os == 'macos-11') && (github.event_name == 'pull_request' || github.event_name == 'release' || contains(github.ref, 'refs/heads/wheel') || github.event_name == 'schedule')
->>>>>>> fb75d9a8
+      if:  (matrix.os == 'macos-12') && (github.event_name == 'pull_request' || github.event_name == 'release' || contains(github.ref, 'refs/heads/wheel') || github.event_name == 'schedule')
       run: |
         ./.github/workflows/build-test mypy
       # remote tests disabled because of https://github.com/CQCL/pytket-iqm/issues/20
       # env:
       #   PYTKET_RUN_REMOTE_TESTS: 1
     - name: Build and test including remote checks (3.9) nomypy
-<<<<<<< HEAD
-      if:  (matrix.os != 'macos-12') && ((github.event_name == 'pull_request' &&  github.event.pull_request.head.repo.full_name == github.repository) || github.event_name == 'release' || contains(github.ref, 'refs/heads/wheel') || github.event_name == 'push'  || github.event_name == 'schedule')
-=======
-      if:  (matrix.os != 'macos-11') && (github.event_name == 'pull_request' || github.event_name == 'release' || contains(github.ref, 'refs/heads/wheel') || github.event_name == 'schedule')
->>>>>>> fb75d9a8
+      if:  (matrix.os != 'macos-12') && (github.event_name == 'pull_request' || github.event_name == 'release' || contains(github.ref, 'refs/heads/wheel') || github.event_name == 'schedule')
       run: |
         ./.github/workflows/build-test nomypy
       # remote tests disabled because of https://github.com/CQCL/pytket-iqm/issues/20
